--- conflicted
+++ resolved
@@ -19,7 +19,6 @@
 
 contains
 
-<<<<<<< HEAD
    !-------------------------------------
    !-----     DIAGONAL MATRICES     -----
    !-------------------------------------
@@ -516,7 +515,8 @@
 
       testsuite = [ &
                   new_unittest("SymTridiagonal matmul", test_symtridiagonal_matmul), &
-                  new_unittest("SymTridiagonal linear solver", test_symtridiagonal_solve) &
+                  new_unittest("SymTridiagonal linear solver", test_symtridiagonal_solve), &
+                  new_unittest("Pos. def. SymTridiagonal linear solver", test_posdef_symtridiagonal_solve)  &                  
                   ]
       return
    end subroutine collect_symtridiagonal_testsuite
@@ -596,372 +596,6 @@
 
       return
    end subroutine test_symtridiagonal_solve
-=======
-    !-------------------------------------
-    !-----     DIAGONAL MATRICES     -----
-    !-------------------------------------
-
-    subroutine collect_diagonal_testsuite(testsuite)
-        type(unittest_type), allocatable, intent(out) :: testsuite(:)
-
-        testsuite = [ &
-                    new_unittest("Diagonal matmul", test_diagonal_matmul),  &
-                    new_unittest("Diagonal linear solver", test_diagonal_solve),  &
-                    new_unittest("Bidiagonal matmul", test_bidiagonal_matmul),  &
-                    new_unittest("Bidiagonal linear solver", test_bidiagonal_solve),  &
-                    new_unittest("Tridiagonal matmul", test_tridiagonal_matmul),  &
-                    new_unittest("Tridiagonal linear solver", test_tridiagonal_solve),  &
-                    new_unittest("SymTridiagonal matmul", test_symtridiagonal_matmul),  &
-                    new_unittest("SymTridiagonal linear solver", test_symtridiagonal_solve),  &
-                    new_unittest("Pos. def. SymTridiagonal linear solver", test_posdef_symtridiagonal_solve)  &
-                    ]
-        return
-    end subroutine collect_diagonal_testsuite
-
-    subroutine test_diagonal_matmul(error)
-        type(error_type), allocatable, intent(out) :: error
-        type(Diagonal) :: A
-        real(dp), allocatable :: dv(:)
-
-        ! Initialize matrix.
-        allocate(dv(n)); call random_number(dv) ; A = Diagonal(dv)
-
-        ! Matrix-vector product.
-        block
-        real(dp), allocatable :: x(:), y(:), y_dense(:)
-        allocate(x(n), y(n), y_dense(n)); call random_number(x)
-        y = matmul(A, x) ; y_dense = matmul(dense(A), x)
-        call check(error, all_close(y, y_dense), &
-        "Diagonal matrix-vector product failed.")
-        if (allocated(error)) return
-        end block
-
-        ! Matrix-matrix product.
-        block
-        real(dp), allocatable :: x(:, :), y(:, :), y_dense(:, :)
-        allocate(x(n, n), y(n, n), y_dense(n, n))
-        call random_number(x)
-        y = matmul(A, x); y_dense = matmul(dense(A), x)
-        call check(error, all_close(y, y_dense), &
-        "Diagonal matrix-matrix product failed.")
-        end block
-        return
-    end subroutine test_diagonal_matmul
-
-    subroutine test_diagonal_solve(error)
-        type(error_type), allocatable, intent(out) :: error
-        type(Diagonal) :: A
-        real(dp), allocatable :: dv(:)
-        
-        ! Initialize matrix.
-        allocate(dv(n)); call random_number(dv); A = Diagonal(dv)
-
-        ! Solve with a single right-hand side vector.
-        block
-        real(dp), allocatable :: x(:), x_stdlib(:), b(:)
-        allocate(x(n), x_stdlib(n), b(n))
-        ! Random rhs.
-        call random_number(b)
-        ! Solve with SpecialMatrices.
-        x = solve(A, b)
-        ! Solve with stdlib (dense).
-        x_stdlib = solve(dense(A), b)
-        ! Check error.
-        call check(error, all_close(x, x_stdlib), &
-        "Diagonal solve with a single rhs failed.")
-        if (allocated(error)) return
-        end block
-
-        ! Solve with multiple right-hand side vectors.
-        block
-        real(dp), allocatable :: x(:, :), x_stdlib(:, :), b(:, :)
-        allocate(x(n, n), x_stdlib(n, n), b(n, n))
-        ! Random rhs.
-        call random_number(b)
-        ! Solve with SpecialMatrices.
-        x = solve(A, b)
-        ! Solve with stdlib (dense).
-        x_stdlib = solve(dense(A), b)
-        ! Check error.
-        call check(error, all_close(x, x_stdlib), &
-        "Diagonal solve with multiple rhs failed.")
-        end block
-
-        return
-    end subroutine test_diagonal_solve
-
-    !---------------------------------------
-    !-----     BIDIAGONAL MATRICES     -----
-    !---------------------------------------
-
-    subroutine test_bidiagonal_matmul(error)
-        type(error_type), allocatable, intent(out) :: error
-        type(Bidiagonal) :: A
-        real(dp), allocatable :: dv(:), ev(:)
-
-        ! Initialize matrix.
-        allocate(dv(n), ev(n-1))
-        call random_number(dv); call random_number(ev)
-        A = Bidiagonal(dv, ev, which="L")
-
-        ! Matrix-vector product with A lower bidiagonal.
-        block
-        real(dp), allocatable :: x(:), y(:), y_dense(:)
-        allocate(x(n), y(n), y_dense(n))
-        call random_number(x)
-        y = matmul(A, x); y_dense = matmul(dense(A), x)
-        call check(error, all_close(y, y_dense), &
-        "Lower-bidiagonal matrix-vector product failed.")
-        if (allocated(error)) return
-        ! Matrix-vector product wih A upper bidiaognal.
-        A = Bidiagonal(dv, ev, which="U")
-        y = matmul(A, x); y_dense = matmul(dense(A), x)
-        call check(error, all_close(y, y_dense), &
-        "Upper-bidiagonal matrix-vector product failed.")
-        if (allocated(error)) return
-        end block
-
-        ! Matrix-matrix product with A upper bidiagonal.
-        block
-        real(dp), allocatable :: x(:, :), y(:, :), y_dense(:, :)
-        allocate(x(n, n), y(n, n), y_dense(n, n))
-        call random_number(x)
-        y = matmul(A, x); y_dense = matmul(dense(A), x)
-        call check(error, all_close(y, y_dense), &
-        "Upper-bidiagonal matrix-matrix product failed.")
-        if (allocated(error)) return
-        ! Matrix-matrix product with A lower bidiagonal.
-        A = Bidiagonal(dv, ev, which="L")
-        y = matmul(A, x); y_dense = matmul(dense(A), x)
-        call check(error, all_close(y, y_dense), &
-        "Lower-bidiagonal matrix-matrix product failed.")
-        end block
-        return
-    end subroutine test_Bidiagonal_matmul
-
-    subroutine test_bidiagonal_solve(error)
-        type(error_type), allocatable, intent(out) :: error
-        type(Bidiagonal) :: A
-        real(dp), allocatable :: ev(:), dv(:)
-
-        ! Initialize matrix.
-        allocate(ev(n-1), dv(n))
-        call random_number(ev); call random_number(dv)
-        A = Bidiagonal(dv, ev, which="L")
-
-        ! Solve with a singe right-hand side vector.
-        block
-        real(dp), allocatable :: x(:), x_stdlib(:), b(:)
-        allocate(x(n), x_stdlib(n), b(n))
-        ! Random rhs.
-        call random_number(b)
-        ! Solve with SpecialMatrices.
-        x = solve(A, b)
-        ! Solve with stdlib (dense).
-        x_stdlib = solve(dense(A), b)
-        ! Check error.
-        call check(error, all_close(x, x_stdlib), &
-        "Lower-bidiagonal solve with a single rhs failed.")
-        if (allocated(error)) return
-
-        A = Bidiagonal(dv, ev, which="U")
-        ! Solve with SpecialMatrices.
-        x = solve(A, b)
-        ! Solve with stdlib (dense).
-        x_stdlib = solve(dense(A), b)
-        ! Check error.
-        call check(error, all_close(x, x_stdlib), &
-        "Upper-bidiagonal solve with a single rhs failed.")
-        if (allocated(error)) return
-        end block
-
-        block
-        real(dp), allocatable :: x(:, :), x_stdlib(:, :), b(:, :)
-        allocate(x(n, n), x_stdlib(n, n), b(n, n))
-        ! Random rhs.
-        call random_number(b)
-        ! Solve with SpecialMatrices.
-        x = solve(A, b)
-        ! Solve with stdlib (dense).
-        x_stdlib = solve(dense(A), b)
-        ! Check error.
-        call check(error, all_close(x, x_stdlib), &
-        "Upper-bidiagonal solve with multiple rhs failed.")
-        if(allocated(error)) return
-
-        A = Bidiagonal(dv, ev, which="L")
-        ! Solve with SpecialMatrices.
-        x = solve(A, b)
-        ! Solve with stdlib (dense).
-        x_stdlib = solve(dense(A), b)
-        ! Check error.
-        call check(error, all_close(x, x_stdlib), &
-        "Lower-bidiagonal solve with multiple rhs failed.")
-        end block
-
-        return
-    end subroutine test_bidiagonal_solve
-
-    !----------------------------------------
-    !-----     TRIDIAGONAL MATRICES     -----
-    !----------------------------------------
-
-    subroutine test_tridiagonal_matmul(error)
-        type(error_type), allocatable, intent(out) :: error
-        type(Tridiagonal) :: A
-        real(dp), allocatable :: dl(:), dv(:), du(:)
-
-        ! Initialize matrix.
-        allocate(dl(n-1), dv(n), du(n-1))
-        call random_number(dl); call random_number(dv); call random_number(du)
-        A = Tridiagonal(dl, dv, du)
-
-        ! Matrix-vector product.
-        block
-        real(dp), allocatable :: x(:), y(:), y_dense(:)
-        allocate(x(n), y(n), y_dense(n))
-        call random_number(x)
-        y = matmul(A, x); y_dense = matmul(dense(A), x)
-        call check(error, all_close(y, y_dense), &
-        "Tridiagonal matrix-vector product failed.")
-        if (allocated(error)) return
-        end block
-
-        ! Matrix-matrix product.
-        block
-        real(dp), allocatable :: x(:, :), y(:, :), y_dense(:, :)
-        allocate(x(n, n), y(n, n), y_dense(n, n))
-        call random_number(x)
-        y = matmul(A, x); y_dense = matmul(dense(A), x)
-        call check(error, all_close(y, y_dense), &
-        "Tridiagonal matrix-matrix product failed.")
-        end block
-        return
-    end subroutine test_tridiagonal_matmul
-
-    subroutine test_tridiagonal_solve(error)
-        type(error_type), allocatable, intent(out) :: error
-        type(Tridiagonal) :: A
-        real(dp), allocatable :: dl(:), dv(:), du(:)
-
-        ! Initialize matrix.
-        allocate(dl(n-1), dv(n), du(n-1))
-        call random_number(dl); call random_number(dv); call random_number(du)
-        A = Tridiagonal(dl, dv, du)
-
-        ! Solve with a singe right-hand side vector.
-        block
-        real(dp), allocatable :: x(:), x_stdlib(:), b(:)
-        allocate(x(n), x_stdlib(n), b(n))
-        ! Random rhs.
-        call random_number(b)
-        ! Solve with SpecialMatrices.
-        x = solve(A, b)
-        ! Solve with stdlib (dense).
-        x_stdlib = solve(dense(A), b)
-        ! Check error.
-        call check(error, all_close(x, x_stdlib), &
-        "Tridiagonal solve with a single rhs failed.")
-        if (allocated(error)) return
-        end block
-
-        block
-        real(dp), allocatable :: x(:, :), x_stdlib(:, :), b(:, :)
-        allocate(x(n, n), x_stdlib(n, n), b(n, n))
-        ! Random rhs.
-        call random_number(b)
-        ! Solve with SpecialMatrices.
-        x = solve(A, b)
-        ! Solve with stdlib (dense).
-        x_stdlib = solve(dense(A), b)
-        ! Check error.
-        call check(error, all_close(x, x_stdlib), &
-        "Tridiagonal solve with multiple rhs failed.")
-        end block
-
-        return
-    end subroutine test_tridiagonal_solve
-
-    !--------------------------------------------------
-    !-----     SYMMETRIC TRIDIAGONAL MATRICES     -----
-    !--------------------------------------------------
-
-    subroutine test_symtridiagonal_matmul(error)
-        type(error_type), allocatable, intent(out) :: error
-        type(SymTridiagonal) :: A
-        real(dp), allocatable :: dv(:), ev(:)
-
-        ! Initialize matrix.
-        allocate(dv(n), ev(n-1))
-        call random_number(dv); call random_number(ev)
-        A = SymTridiagonal(dv, ev)
-
-        ! Matrix-vector product.
-        block
-        real(dp), allocatable :: x(:), y(:), y_dense(:)
-        allocate(x(n), y(n), y_dense(n))
-        call random_number(x)
-        y = matmul(A, x); y_dense = matmul(dense(A), x)
-        call check(error, all_close(y, y_dense), &
-        "SymTridiagonal matrix-vector product failed.")
-        if (allocated(error)) return
-        end block
-
-        ! Matrix-matrix product.
-        block
-        real(dp), allocatable :: x(:, :), y(:, :), y_dense(:, :)
-        allocate(x(n, n), y(n, n), y_dense(n, n))
-        call random_number(x)
-        y = matmul(A, x); y_dense = matmul(dense(A), x)
-        call check(error, all_close(y, y_dense), &
-        "SymTridiagonal matrix-matrix product failed.")
-        end block
-        return
-    end subroutine test_symtridiagonal_matmul
-
-    subroutine test_symtridiagonal_solve(error)
-        type(error_type), allocatable, intent(out) :: error
-        type(SymTridiagonal) :: A
-        real(dp), allocatable :: dv(:), ev(:)
-
-        ! Initialize matrix.
-        allocate(dv(n), ev(n-1))
-        call random_number(dv); call random_number(ev)
-        A = SymTridiagonal(dv, ev)
-
-        ! Solve with a singe right-hand side vector.
-        block
-        real(dp), allocatable :: x(:), x_stdlib(:), b(:)
-        allocate(x(n), x_stdlib(n), b(n))
-        ! Random rhs.
-        call random_number(b)
-        ! Solve with SpecialMatrices.
-        x = solve(A, b)
-        ! Solve with stdlib (dense).
-        x_stdlib = solve(dense(A), b)
-        ! Check error.
-        call check(error, all_close(x, x_stdlib), &
-        "SymTridiagonal solve with a single rhs failed.")
-        if (allocated(error)) return
-        end block
-
-        block
-        real(dp), allocatable :: x(:, :), x_stdlib(:, :), b(:, :)
-        allocate(x(n, n), x_stdlib(n, n), b(n, n))
-        ! Random rhs.
-        call random_number(b)
-        ! Solve with SpecialMatrices.
-        x = solve(A, b)
-        ! Solve with stdlib (dense).
-        x_stdlib = solve(dense(A), b)
-        ! Check error.
-        call check(error, all_close(x, x_stdlib), &
-        "SymTridiagonal solve with multiple rhs failed.")
-        end block
-
-        return
-    end subroutine test_symtridiagonal_solve
->>>>>>> f11c9cfa
 
     subroutine test_posdef_symtridiagonal_solve(error)
         type(error_type), allocatable, intent(out) :: error
