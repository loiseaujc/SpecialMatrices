submodule(SpecialMatrices_Tridiagonal) SymmetricTridiagonal
   use stdlib_optval, only: optval
   use stdlib_linalg_lapack, only: gtsv, ptsv
   implicit none(type, external)

contains

   !--------------------------------
   !-----     Constructors     -----
   !--------------------------------

   module procedure initialize_symtridiag
<<<<<<< HEAD
   A%n = n; allocate (A%dv(n), A%ev(n - 1))
   A%dv = 0.0_dp; A%ev = 0.0_dp
   end procedure initialize_symtridiag

   module procedure construct_symtridiag
   A%n = size(dv); A%dv = dv; A%ev = ev
   end procedure construct_symtridiag

   module procedure construct_constant_symtridiag
   integer(ilp) :: i
   A%n = n; A%dv = [(d, i=1, n)]; A%ev = [(e, i=1, n - 1)]
=======
      A%n = n; allocate(A%dv(n), A%ev(n-1))
      A%dv = 0.0_dp; A%ev = 0.0_dp; A%isposdef = .false.
   end procedure initialize_symtridiag

   module procedure construct_symtridiag
      A%n = size(dv); A%dv = dv; A%ev = ev; A%isposdef = optval(isposdef, .false.)
   end procedure construct_symtridiag

   module procedure construct_constant_symtridiag
      integer(ilp) :: i
      A%n = n; A%dv = [(d, i=1, n)]; A%ev = [(e, i=1, n-1)]; A%isposdef = optval(isposdef, .false.)
>>>>>>> f11c9cfa
   end procedure construct_constant_symtridiag

   !------------------------------------------------------------
   !-----     Matrix-vector and Matrix-matrix products     -----
   !------------------------------------------------------------

   module procedure symtridiag_spmv
   integer(ilp) :: i, n
   n = size(x); allocate (y, mold=x)
   y(1) = A%dv(1)*x(1) + A%ev(1)*x(2)
   do concurrent(i=2:n - 1)
      y(i) = A%ev(i - 1)*x(i - 1) + A%dv(i)*x(i) + A%ev(i)*x(i + 1)
   end do
   y(n) = A%dv(n)*x(n) + A%ev(n - 1)*x(n - 1)
   end procedure symtridiag_spmv

   module procedure symtridiag_multi_spmv
   integer(ilp) :: i
   allocate (Y, mold=X)
   do concurrent(i=1:size(X, 2))
      Y(:, i) = symtridiag_spmv(A, X(:, i))
   end do
   end procedure symtridiag_multi_spmv

   !----------------------------------
   !-----     Linear Algebra     -----
   !----------------------------------

   module procedure symtridiag_solve
<<<<<<< HEAD
   integer(ilp) :: i, n, nrhs, info
   real(dp) :: dl(A%n - 1), d(A%n), du(A%n - 1), b_(A%n, 1)
   ! Initialize arrays.
   n = A%n; dl = A%ev; d = A%dv; du = A%ev; b_(:, 1) = b; nrhs = 1
   ! Solve the system.
   call gtsv(n, nrhs, dl, d, du, b_, n, info)
   ! Return the solution.
   x = b_(:, 1)
   end procedure symtridiag_solve

   module procedure symtridiag_multi_solve
   integer(ilp) :: i, n, nrhs, info
   real(dp) :: dl(A%n - 1), d(A%n), du(A%n - 1)
   ! Initialize arrays.
   n = A%n; dl = A%ev; d = A%dv; du = A%ev; nrhs = size(B, 2); X = B
   ! Solve the systems.
   call gtsv(n, nrhs, dl, d, du, X, n, info)
=======
      integer(ilp) :: i, n, nrhs, info
      real(dp) :: dl(A%n - 1), d(A%n), du(A%n - 1), b_(A%n, 1)
      ! Initialize arrays.
      n = A%n; dl = A%ev; d = A%dv; du = A%ev; b_(:, 1) = b ; nrhs = 1
      ! Solve the system.
      if (A%isposdef) then
         call ptsv(n, nrhs, d, du, b_, n, info)
      else
         call gtsv(n, nrhs, dl, d, du, b_, n, info)
      endif
      ! Return the solution.
      x = b_(:, 1)
   end procedure symtridiag_solve

   module procedure symtridiag_multi_solve
      integer(ilp) :: i, n, nrhs, info
      real(dp) :: dl(A%n - 1), d(A%n), du(A%n - 1)
      ! Initialize arrays.
      n = A%n; dl = A%ev; d = A%dv; du = A%ev; nrhs = size(B, 2); X = B
      ! Solve the systems.
      if (A%isposdef) then
         call ptsv(n, nrhs, d, du, X, n, info)
      else
         call gtsv(n, nrhs, dl, d, du, X, n, info)
      endif
>>>>>>> f11c9cfa
   end procedure symtridiag_multi_solve

   !-------------------------------------
   !-----     Utility procedures     -----
   !-------------------------------------

   module procedure symtridiag_to_dense
   integer(ilp) :: i, n
   n = A%n; B = 0.0_dp
   B(1, 1) = A%dv(1); B(1, 2) = A%ev(1)
   do concurrent(i=2:n - 1)
      B(i, i - 1) = A%ev(i - 1)
      B(i, i) = A%dv(i)
      B(i, i + 1) = A%ev(i)
   end do
   B(n, n - 1) = A%ev(n - 1); B(n, n) = A%dv(n)
   end procedure symtridiag_to_dense

   module procedure symtridiag_transpose
   B = A
   end procedure symtridiag_transpose

   module procedure symtridiag_shape
   shape(2) = A%n
   end procedure symtridiag_shape

end submodule SymmetricTridiagonal<|MERGE_RESOLUTION|>--- conflicted
+++ resolved
@@ -10,19 +10,6 @@
    !--------------------------------
 
    module procedure initialize_symtridiag
-<<<<<<< HEAD
-   A%n = n; allocate (A%dv(n), A%ev(n - 1))
-   A%dv = 0.0_dp; A%ev = 0.0_dp
-   end procedure initialize_symtridiag
-
-   module procedure construct_symtridiag
-   A%n = size(dv); A%dv = dv; A%ev = ev
-   end procedure construct_symtridiag
-
-   module procedure construct_constant_symtridiag
-   integer(ilp) :: i
-   A%n = n; A%dv = [(d, i=1, n)]; A%ev = [(e, i=1, n - 1)]
-=======
       A%n = n; allocate(A%dv(n), A%ev(n-1))
       A%dv = 0.0_dp; A%ev = 0.0_dp; A%isposdef = .false.
    end procedure initialize_symtridiag
@@ -34,7 +21,6 @@
    module procedure construct_constant_symtridiag
       integer(ilp) :: i
       A%n = n; A%dv = [(d, i=1, n)]; A%ev = [(e, i=1, n-1)]; A%isposdef = optval(isposdef, .false.)
->>>>>>> f11c9cfa
    end procedure construct_constant_symtridiag
 
    !------------------------------------------------------------
@@ -64,25 +50,6 @@
    !----------------------------------
 
    module procedure symtridiag_solve
-<<<<<<< HEAD
-   integer(ilp) :: i, n, nrhs, info
-   real(dp) :: dl(A%n - 1), d(A%n), du(A%n - 1), b_(A%n, 1)
-   ! Initialize arrays.
-   n = A%n; dl = A%ev; d = A%dv; du = A%ev; b_(:, 1) = b; nrhs = 1
-   ! Solve the system.
-   call gtsv(n, nrhs, dl, d, du, b_, n, info)
-   ! Return the solution.
-   x = b_(:, 1)
-   end procedure symtridiag_solve
-
-   module procedure symtridiag_multi_solve
-   integer(ilp) :: i, n, nrhs, info
-   real(dp) :: dl(A%n - 1), d(A%n), du(A%n - 1)
-   ! Initialize arrays.
-   n = A%n; dl = A%ev; d = A%dv; du = A%ev; nrhs = size(B, 2); X = B
-   ! Solve the systems.
-   call gtsv(n, nrhs, dl, d, du, X, n, info)
-=======
       integer(ilp) :: i, n, nrhs, info
       real(dp) :: dl(A%n - 1), d(A%n), du(A%n - 1), b_(A%n, 1)
       ! Initialize arrays.
@@ -108,7 +75,6 @@
       else
          call gtsv(n, nrhs, dl, d, du, X, n, info)
       endif
->>>>>>> f11c9cfa
    end procedure symtridiag_multi_solve
 
    !-------------------------------------
